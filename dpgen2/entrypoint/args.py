--- conflicted
+++ resolved
@@ -48,13 +48,7 @@
         Argument(
             "template_script", [list, str], optional=False, doc=doc_template_script
         ),
-<<<<<<< HEAD
-        Argument(
-            "student_model_path", str, optional=True, doc=dock_student_model_path
-        ),
-=======
         Argument("student_model_path", str, optional=True, doc=dock_student_model_path),
->>>>>>> 5ef9a920
     ]
 
 
