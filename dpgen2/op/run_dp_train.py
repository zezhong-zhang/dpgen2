import glob
import json
import logging
import os
import shutil
from pathlib import (
    Path,
)
from typing import (
    List,
    Tuple,
)

import dpdata
from dargs import (
    Argument,
    ArgumentEncoder,
    Variant,
    dargs,
)
from dflow.python import (
    OP,
    OPIO,
    Artifact,
    BigParameter,
    FatalError,
    OPIOSign,
    Parameter,
    TransientError,
)

from dpgen2.constants import (
    train_script_name,
    train_task_pattern,
)
from dpgen2.utils.chdir import (
    set_directory,
)
from dpgen2.utils.run_command import (
    run_command,
)


class RunDPTrain(OP):
    r"""Execute a DP training task. Train and freeze a DP model.

    A working directory named `task_name` is created. All input files
    are copied or symbol linked to directory `task_name`. The
    DeePMD-kit training and freezing commands are exectuted from
    directory `task_name`.

    """

    default_optional_parameter = {
        "mixed_type": False,
        "finetune_mode": "no",
    }

    @classmethod
    def get_input_sign(cls):
        return OPIOSign(
            {
                "config": dict,
                "task_name": BigParameter(str),
                "optional_parameter": Parameter(
                    dict,
                    default=RunDPTrain.default_optional_parameter,
                ),
                "task_path": Artifact(Path),
                "init_model": Artifact(Path, optional=True),
                "init_data": Artifact(List[Path]),
                "iter_data": Artifact(List[Path]),
            }
        )

    @classmethod
    def get_output_sign(cls):
        return OPIOSign(
            {
                "script": Artifact(Path),
                "model": Artifact(Path),
                "lcurve": Artifact(Path),
                "log": Artifact(Path),
            }
        )

    @OP.exec_sign_check
    def execute(
        self,
        ip: OPIO,
    ) -> OPIO:
        r"""Execute the OP.

        Parameters
        ----------
        ip : dict
            Input dict with components:

            - `config`: (`dict`) The config of training task. Check `RunDPTrain.training_args` for definitions.
            - `task_name`: (`str`) The name of training task.
            - `task_path`: (`Artifact(Path)`) The path that contains all input files prepareed by `PrepDPTrain`.
            - `init_model`: (`Artifact(Path)`) A frozen model to initialize the training.
            - `init_data`: (`Artifact(List[Path])`) Initial training data.
            - `iter_data`: (`Artifact(List[Path])`) Training data generated in the DPGEN iterations.

        Returns
        -------
        Any
            Output dict with components:
            - `script`: (`Artifact(Path)`) The training script.
            - `model`: (`Artifact(Path)`) The trained frozen model.
            - `lcurve`: (`Artifact(Path)`) The learning curve file.
            - `log`: (`Artifact(Path)`) The log file of training.

        Raises
        ------
        FatalError
            On the failure of training or freezing. Human intervention needed.
        """
        mixed_type = ip["optional_parameter"]["mixed_type"]
        finetune_mode = ip["optional_parameter"]["finetune_mode"]
        config = ip["config"] if ip["config"] is not None else {}
        impl = ip["config"].get("impl", "tensorflow")
        if impl == "tensorflow":
            dp_command = "dp"
        elif impl == "pytorch":
            dp_command = "dp_pt"
        finetune_args = config.get("finetune_args", "")
        config = RunDPTrain.normalize_config(config)
        task_name = ip["task_name"]
        task_path = ip["task_path"]
        init_model = ip["init_model"]
        init_data = ip["init_data"]
        iter_data = ip["iter_data"]
        iter_data_old_exp = _expand_all_multi_sys_to_sys(iter_data[:-1])
        iter_data_new_exp = _expand_all_multi_sys_to_sys(iter_data[-1:])
        iter_data_exp = iter_data_old_exp + iter_data_new_exp
        work_dir = Path(task_name)

        # update the input script
        input_script = Path(task_path) / train_script_name
        with open(input_script) as fp:
            train_dict = json.load(fp)
        if "systems" in train_dict["training"]:
            major_version = "1"
        else:
            major_version = "2"

        # auto prob style
        do_init_model = RunDPTrain.decide_init_model(
            config,
            init_model,
            init_data,
            iter_data,
            mixed_type=mixed_type,
        )
        auto_prob_str = "prob_sys_size"
        if do_init_model:
            old_ratio = config["init_model_old_ratio"]
            numb_old = len(init_data) + len(iter_data_old_exp)
            numb_new = numb_old + len(iter_data_new_exp)
            auto_prob_str = f"prob_sys_size; 0:{numb_old}:{old_ratio}; {numb_old}:{numb_new}:{1.-old_ratio:g}"

        # update the input dict
        train_dict = RunDPTrain.write_data_to_input_script(
            train_dict, init_data, iter_data_exp, auto_prob_str, major_version
        )
        train_dict = RunDPTrain.write_other_to_input_script(
            train_dict, config, do_init_model, major_version
        )
        if impl == "pytorch":
            train_dict["training"]["validation_data"] = {
                "systems": train_dict["training"]["training_data"]["systems"],
                "batch_size": 1,
            }

        if RunDPTrain.skip_training(
            work_dir, train_dict, init_model, iter_data, finetune_mode
        ):
            return OPIO(
                {
                    "script": work_dir / train_script_name,
                    "model": work_dir / "frozen_model.pb",
                    "lcurve": work_dir / "lcurve.out",
                    "log": work_dir / "train.log",
                }
            )

        with set_directory(work_dir):
            # open log
            fplog = open("train.log", "w")

            def clean_before_quit():
                fplog.close()

            # dump train script
            with open(train_script_name, "w") as fp:
                json.dump(train_dict, fp, indent=4)

            # train model
            if do_init_model or finetune_mode == "train-init":
                if impl == "tensorflow":
                    command = [
                        dp_command,
                        "train",
                        "--init-frz-model",
                        str(init_model),
                        train_script_name,
                    ]
                elif impl == "pytorch":
                    command = [
                        dp_command,
                        "train",
                        "--init-model",
                        str(init_model),
                        train_script_name,
                    ]
            elif finetune_mode == "finetune":
                command = [
                    dp_command,
                    "train",
                    train_script_name,
                    "--finetune",
                    str(init_model),
                ] + finetune_args.split()
            else:
                command = [dp_command, "train", train_script_name]
            ret, out, err = run_command(command)
            if ret != 0:
                clean_before_quit()
                logging.error("".join((
                    "dp train failed\n", "out msg", out, "\n", "err msg", err, "\n"
                )))
                raise FatalError("dp train failed")
            fplog.write("#=================== train std out ===================\n")
            fplog.write(out)
            fplog.write("#=================== train std err ===================\n")
            fplog.write(err)

            if finetune_mode == "finetune" and os.path.exists("input_v2_compat.json"):
                shutil.copy2("input_v2_compat.json", train_script_name)

            # freeze model
<<<<<<< HEAD
            if impl == "tensorflow":
                ret, out, err = run_command([dp_command, "freeze", "-o", "frozen_model.pb"])
                if ret != 0:
                    clean_before_quit()
                    raise FatalError(
                        "dp freeze failed\n", "out msg", out, "\n", "err msg", err, "\n"
                    )
                model_file = "frozen_model.pb"
            elif impl == "pytorch":
                model_file = "model.pt"
=======
            ret, out, err = run_command(["dp", "freeze", "-o", "frozen_model.pb"])
            if ret != 0:
                clean_before_quit()
                logging.error("".join((
                    "dp freeze failed\n", "out msg", out, "\n", "err msg", err, "\n"
                )))
                raise FatalError("dp freeze failed")
>>>>>>> 90f3b93c
            fplog.write("#=================== freeze std out ===================\n")
            fplog.write(out)
            fplog.write("#=================== freeze std err ===================\n")
            fplog.write(err)

            clean_before_quit()

        return OPIO(
            {
                "script": work_dir / train_script_name,
                "model": work_dir / model_file,
                "lcurve": work_dir / "lcurve.out",
                "log": work_dir / "train.log",
            }
        )

    @staticmethod
    def write_data_to_input_script(
        idict: dict,
        init_data: List[Path],
        iter_data: List[Path],
        auto_prob_str: str = "prob_sys_size",
        major_version: str = "1",
    ):
        odict = idict.copy()
        data_list = [str(ii) for ii in init_data] + [str(ii) for ii in iter_data]
        if major_version == "1":
            # v1 behavior
            odict["training"]["systems"] = data_list
            odict["training"].setdefault("batch_size", "auto")
            odict["training"]["auto_prob_style"] = auto_prob_str
        elif major_version == "2":
            # v2 behavior
            odict["training"]["training_data"]["systems"] = data_list
            odict["training"]["training_data"].setdefault("batch_size", "auto")
            odict["training"]["training_data"]["auto_prob"] = auto_prob_str
            odict["training"].pop("validation_data", None)
        else:
            raise RuntimeError("unsupported DeePMD-kit major version", major_version)
        return odict

    @staticmethod
    def write_other_to_input_script(
        idict,
        config,
        do_init_model,
        major_version: str = "1",
    ):
        odict = idict.copy()
        odict["training"]["disp_file"] = "lcurve.out"
        if do_init_model:
            odict["learning_rate"]["start_lr"] = config["init_model_start_lr"]
            odict["loss"]["start_pref_e"] = config["init_model_start_pref_e"]
            odict["loss"]["start_pref_f"] = config["init_model_start_pref_f"]
            odict["loss"]["start_pref_v"] = config["init_model_start_pref_v"]
            if major_version == "1":
                odict["training"]["stop_batch"] = config["init_model_numb_steps"]
            elif major_version == "2":
                odict["training"]["numb_steps"] = config["init_model_numb_steps"]
            else:
                raise RuntimeError(
                    "unsupported DeePMD-kit major version", major_version
                )
        return odict

    @staticmethod
    def skip_training(
        work_dir,
        train_dict,
        init_model,
        iter_data,
        finetune_mode,
    ):
        # we have init model and no iter data, skip training
        if finetune_mode is not None and (
            finetune_mode == "train-init" or finetune_mode == "finetune"
        ):
            return False
        if (init_model is not None) and (iter_data is None or len(iter_data) == 0):
            with set_directory(work_dir):
                with open(train_script_name, "w") as fp:
                    json.dump(train_dict, fp, indent=4)
                Path("train.log").write_text(
                    f"We have init model {init_model} and "
                    f"no iteration training data. "
                    f"The training is skipped.\n"
                )
                Path("lcurve.out").touch()
                shutil.copy(init_model, "frozen_model.pb")
            return True
        else:
            return False

    @staticmethod
    def decide_init_model(
        config,
        init_model,
        init_data,
        iter_data,
        mixed_type=False,
    ):
        do_init_model = False
        # decide if we do init-model
        ## cases we do definitely not
        if init_model is None or iter_data is None or len(iter_data) == 0:
            do_init_model = False
        ## cases controlled by the policy
        else:
            if config["init_model_policy"] == "no":
                do_init_model = False
            elif config["init_model_policy"] == "yes":
                do_init_model = True
            elif "old_data_larger_than" in config["init_model_policy"]:
                old_data_size_level = int(config["init_model_policy"].split(":")[-1])
                init_data_size = _get_data_size_of_all_systems(init_data)
                iter_data_old_size = _get_data_size_of_all_mult_sys(
                    iter_data[:-1], mixed_type=mixed_type
                )
                old_data_size = init_data_size + iter_data_old_size
                if old_data_size > old_data_size_level:
                    do_init_model = True
        return do_init_model

    @staticmethod
    def training_args():
        doc_impl = "The implementation of DP. It can be 'tensorflow' or 'pytorch'. 'tensorflow' for default."
        doc_init_model_policy = "The policy of init-model training. It can be\n\n\
    - 'no': No init-model training. Traing from scratch.\n\n\
    - 'yes': Do init-model training.\n\n\
    - 'old_data_larger_than:XXX': Do init-model if the training data size of the previous model is larger than XXX. XXX is an int number."
        doc_init_model_old_ratio = "The frequency ratio of old data over new data"
        doc_init_model_numb_steps = "The number of training steps when init-model"
        doc_init_model_start_lr = "The start learning rate when init-model"
        doc_init_model_start_pref_e = (
            "The start energy prefactor in loss when init-model"
        )
        doc_init_model_start_pref_f = (
            "The start force prefactor in loss when init-model"
        )
        doc_init_model_start_pref_v = (
            "The start virial prefactor in loss when init-model"
        )
        doc_finetune_args = "Extra arguments for finetuning"
        return [
            Argument(
                "impl",
                str,
                optional=True,
                default="tensorflow",
                doc=doc_impl,
            ),
            Argument(
                "init_model_policy",
                str,
                optional=True,
                default="no",
                doc=doc_init_model_policy,
            ),
            Argument(
                "init_model_old_ratio",
                float,
                optional=True,
                default=0.9,
                doc=doc_init_model_old_ratio,
            ),
            Argument(
                "init_model_numb_steps",
                int,
                optional=True,
                default=400000,
                doc=doc_init_model_numb_steps,
                alias=["init_model_stop_batch"],
            ),
            Argument(
                "init_model_start_lr",
                float,
                optional=True,
                default=1e-4,
                doc=doc_init_model_start_lr,
            ),
            Argument(
                "init_model_start_pref_e",
                float,
                optional=True,
                default=0.1,
                doc=doc_init_model_start_pref_e,
            ),
            Argument(
                "init_model_start_pref_f",
                float,
                optional=True,
                default=100,
                doc=doc_init_model_start_pref_f,
            ),
            Argument(
                "init_model_start_pref_v",
                float,
                optional=True,
                default=0.0,
                doc=doc_init_model_start_pref_v,
            ),
            Argument(
                "finetune_args",
                str,
                optional=True,
                default="",
                doc=doc_finetune_args,
            ),
        ]

    @staticmethod
    def normalize_config(data={}):
        ta = RunDPTrain.training_args()

        base = Argument("base", dict, ta)
        data = base.normalize_value(data, trim_pattern="_*")
        base.check_value(data, strict=True)

        return data


def _get_data_size_of_system(data_dir):
    ss = dpdata.System(data_dir, fmt="deepmd/npy")
    return ss.get_nframes()


def _get_data_size_of_all_systems(data_dirs):
    count = 0
    for ii in data_dirs:
        count += _get_data_size_of_system(ii)
    return count


def _get_data_size_of_mult_sys(data_dir, mixed_type=False):
    ms = dpdata.MultiSystems()
    if mixed_type:
        ms.from_deepmd_npy_mixed(data_dir)  # type: ignore
    else:
        ms.from_deepmd_npy(data_dir)  # type: ignore
    return ms.get_nframes()


def _get_data_size_of_all_mult_sys(data_dirs, mixed_type=False):
    count = 0
    for ii in data_dirs:
        count += _get_data_size_of_mult_sys(ii, mixed_type)
    return count


def _expand_multi_sys_to_sys(multi_sys_dir):
    all_type_raws = sorted(glob.glob(os.path.join(multi_sys_dir, "*", "type.raw")))
    all_sys_dirs = [str(Path(ii).parent) for ii in all_type_raws]
    return all_sys_dirs


def _expand_all_multi_sys_to_sys(list_multi_sys):
    all_sys_dirs = []
    for ii in list_multi_sys:
        all_sys_dirs = all_sys_dirs + _expand_multi_sys_to_sys(ii)
    return all_sys_dirs


config_args = RunDPTrain.training_args<|MERGE_RESOLUTION|>--- conflicted
+++ resolved
@@ -241,26 +241,17 @@
                 shutil.copy2("input_v2_compat.json", train_script_name)
 
             # freeze model
-<<<<<<< HEAD
             if impl == "tensorflow":
                 ret, out, err = run_command([dp_command, "freeze", "-o", "frozen_model.pb"])
                 if ret != 0:
                     clean_before_quit()
-                    raise FatalError(
+                    logging.error("".join((
                         "dp freeze failed\n", "out msg", out, "\n", "err msg", err, "\n"
-                    )
+                    )))
+                    raise FatalError("dp freeze failed")
                 model_file = "frozen_model.pb"
             elif impl == "pytorch":
                 model_file = "model.pt"
-=======
-            ret, out, err = run_command(["dp", "freeze", "-o", "frozen_model.pb"])
-            if ret != 0:
-                clean_before_quit()
-                logging.error("".join((
-                    "dp freeze failed\n", "out msg", out, "\n", "err msg", err, "\n"
-                )))
-                raise FatalError("dp freeze failed")
->>>>>>> 90f3b93c
             fplog.write("#=================== freeze std out ===================\n")
             fplog.write(out)
             fplog.write("#=================== freeze std err ===================\n")
